--- conflicted
+++ resolved
@@ -480,11 +480,7 @@
     }
 
     private fun <T> newTransaction(statement: Transaction.() -> T) =
-<<<<<<< HEAD
-            inTopLevelTransaction(TransactionManager.current().db.metadata { defaultTransactionIsolation }, 1, null, statement)
-=======
             inTopLevelTransaction(TransactionManager.current().db.metadata.defaultTransactionIsolation, 1, null, null, statement)
->>>>>>> 64db145d
 
     @Test fun sharingEntityBetweenTransactions() {
         withTables(Humans) {
